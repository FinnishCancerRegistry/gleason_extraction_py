--- conflicted
+++ resolved
@@ -10,427 +10,7 @@
 import utils as ut
 import gleason_extraction_regexes as ger
 import logs
-<<<<<<< HEAD
-import pattern_extraction
-import utils
-
-logger = logs.logging.getLogger('gleason_extraction')
-
-# word elements ----------------------------------------------------------------
-# `word_sep` defines what must separates words.
-word_sep = "[ ,-]{1,3}"
-
-# `optional_word_sep` defines what may separate words.
-optional_word_sep = "[ ,-]{0,2}"
-
-# `word_suffices` defines what characters words can use
-# in inflections. E.g. "gradus" -> "gradusta", etc. The dot `"."` was included
-# to allow for abbreviated forms, e.g. "yht.pist." meaning "yhteispistemäärä"
-# meaning "total score".
-word_suffices = "[.a-zåäö]*"
-
-# `one_arbitrary_natural_language_word` is an alias of `word_suffices` because
-# both in effect define what characters a word is allowed to have (i.e.
-# no difference in characters allowed in suffix vs. body of word).
-one_arbitrary_natural_language_word = word_suffices
-
-# `zero_to_three_arbitrary_natural_language_words` allows
-# `one_arbitrary_natural_language_word` to repeat zero, one, two, or three 
-# times. The word separator is `optional_word_sep`.
-zero_to_three_arbitrary_natural_language_words = "(" + one_arbitrary_natural_language_word + optional_word_sep + "){0,3}"
-
-
-# other basic elements ---------------------------------------------------------
-
-# `plus` defines what addition must look like.
-plus = "[ ]?[+][ ]?"
-
-# `equals` defines how the equal sign is used in text.
-equals = "[ ]?[=][ ]?"
-
-# `number_range` defines what ranges of single-digit numbers look like.
-number_range = "[0-9]+[ ]?[-][ ]?[0-9]+"
-# `number_range_in_parenthesis` defines single-digit number ranges in 
-# parenthesis, e.g. "( 0-9 )".
-number_range_in_parenthesis = "\\([ ]?"+ number_range + "[ ]?\\)"
-
-
-# `optional_nondigit_buffer_5` is intended to allow for arbitrary non-digit
-# characters between two things (between zero and five).
-optional_nondigit_buffer_5 = "[^0-9]{0,5}"
-
-# `optional_nondigit_buffer_20` is intended to allow for arbitrary non-digit
-# characters between two things (between zero and twenty).
-optional_nondigit_buffer_20 = "[^0-9]{0,20}"
-
-# `default_regex_suffix` defines a default ending for regular expression
-# used to actually extract the Gleason value and its context 
-# (i.e. it is the default RHS context).
-default_regex_suffix = "([^0-9]|$)"
-
-# `arbitrary_expression_in_parenthesis` defines any expression in parenthesis.
-arbitrary_expression_in_parenthesis = "\\([^)]*\\)"
-
-
-# funs --------------------------------------------------------------------
-def whitelist_sep():
-	""""
-	Returns:
-		str: `([ ,-]{0,2}| ja | tai | och | eller )`
-	"""
-	return "([ ,-]{0,2}| ja | tai | och | eller )"
-
-	
-
-def whitelist_to_whitelist_regex(whitelist, match_count = "+"):
-	""" Turns a list of whitelist expressions into regex of those expressions. 
-	Each expression may be separated by `whitelist_sep()` and repeat to the quantity specified
-  	via argument `match_count`.
-
-	Args:
-		whitelist (list(str)): whitelist expressions
-		match_count (str, optional): Repetition quantity. Defaults to "+".
-	
-	Raises:
-		ValueError: match_count lenght has to be 1
-
-	Returns:
-		str: regex
-	"""
-	try:
-		if not len(match_count) == 1:
-			raise ValueError('match_count lenght has to be 1')
-	except Exception as e:
-		logger.exception(e)
-		raise
-	return "(" + "(" + "|".join(whitelist)  + ")" + whitelist_sep() + ")" + match_count
-
-
-def word_whitelist_to_word_whitelist_regex(whitelist, match_count = "+"):
-	""" Allows for a set of words to repeat the requested number of times
-	(defined via argument `match_count`) in any order. The words may be 
-	separated by anything that matches `whitelist_sep()`. The words are 
-	allowed to inflect by appending regex `word_suffices` to each word in `whitelist`.
-
-	Args:
-		whitelist (list(str)): whitelist expressions
-		match_count (str, optional): Repetition quantity. Defaults to "+".
-
-	Raises:
-		ValueError: match_count lenght has to be 1
-
-	Returns:
-		str: regex
-	"""
-	try:
-		if not len(match_count) == 1:
-			raise ValueError('match_count lenght has to be 1')
-	except Exception as e:
-		logger.exception(e)
-		raise
-	return "(" + "(" + "|".join(whitelist) + ")" + word_suffices + whitelist_sep() + ")" + match_count
-
-
-def multiple_alternative_value_matches(x):
-	"""Turns a regex capturing a value into one that can capture multiple ones occurring in sequence.
-
-	Args:
-		x (str): regex
-
-	Returns:
-		str: regex
-	"""
-	return x + "(( | / |/| tai | ja | eller | och | and | or |[ ]?-[ ]?)" + x + ")*"
-
-
-# grade / score values ----------------------------------------------------
-# `score_a_or_b` defines what kinds of grades (A and B in A + B = C) are 
-# extracted.
-score_a_or_b = "[3-5]"
-# `score_c` defines what kinds of scoresums (C in A + B = C) are extracted.
-score_c = "(10|[6-9])"
-
-
-# whitelists and their derivatives ----------------------------------------
-# `whitelist_scoreword` contains roots of words which refer to either
-# the scoresum or gradus.
-whitelist_scoreword = ["pist", "tyyp", "luok", "score", "gr", "lk", "kl", "mö", "kuvio","arkkitehtuuri"]
-whitelist_scoreword_regex = word_whitelist_to_word_whitelist_regex(whitelist_scoreword)
-
-# `whitelist_gleason_word` defines what variants of "gleason" we search for.
-whitelist_gleason_word = "gl[aei]{1,2}s{1,2}[oi]n[a-zåäö]*"
-
-# `whitelist_base_optional` contains expressions which may precede e.g. a 
-# scoresum value after the word "gleason"
-whitelist_base_optional = [whitelist_scoreword_regex, "n" + word_suffices, number_range_in_parenthesis, arbitrary_expression_in_parenthesis]
-whitelist_base_optional_regex = whitelist_to_whitelist_regex(whitelist_base_optional, match_count = "*")
-
-# `base_gleason_regex` is `whitelist_base_optional_regex` but also captures
-# the word "gleason".
-base_gleason_regex = whitelist_gleason_word + optional_word_sep + whitelist_base_optional_regex
-
-# `optional_base_gleason_regex` is similar to `base_gleason_regex`, but
-# it is agnostic wrt the order of word "gleason" and the filler words before
-# the value.
-optional_base_gleason_regex = whitelist_to_whitelist_regex(whitelist_base_optional + [whitelist_gleason_word], match_count = "*")
-
-# `whitelist_primary` contains the roots of words that indicate primary grade.
-whitelist_primary = ["prim[aä]{1,2}", "pääluok", "hufvudkl", "valtaos", "enimm", "tavalli", "vallits", "ylei", "hallits", "vanlig"]
-whitelist_primary_regex = word_whitelist_to_word_whitelist_regex(whitelist_primary)
-# `optional_or_aggressive_regex` is intended to capture expressions in text such 
-# as "or most aggressive" (after e.g. "primary")
-optional_or_aggressive_regex = "([ ]?(/|tai|eller)[ ]?aggres[.a-zåäö]*)?"
-whitelist_primary_regex = whitelist_primary_regex + optional_or_aggressive_regex
-
-# `whitelist_secondary_regex` captures secondary gradus expressions in text.
-whitelist_secondary = whitelist_primary[-5:]
-whitelist_secondary_regex =  word_whitelist_to_word_whitelist_regex(whitelist_secondary)
-whitelist_secondary_regex = "((2[.])|toise|näst)[.a-zåäö]*[ ]?" + whitelist_secondary_regex
-whitelist_secondary_regex = "(" + whitelist_secondary_regex + "|" + word_whitelist_to_word_whitelist_regex(["sekund"]) + ")" + optional_or_aggressive_regex
-
-# `whitelist_scoresumword` contains roots of words associated with the scoresum.
-# note that sometimes the word "gradus" was used with the scoresum although 
-# this is the incorrect term. only A and B are grades.
-whitelist_scoresumword = ["yh","pist","poäng","sum","score","gradus"]
-whitelist_scoresumword_regex = word_whitelist_to_word_whitelist_regex(whitelist_scoresumword)
-
-# `whitelist_total` contains roots of expressions indicating the result of
-# addition. `whitelist_total_regex` is the list in the form of one regex.
-whitelist_total = ["eli", "yht", "yhtä kuin", "pist", "sum", "total", "=", "sammanlag"]
-whitelist_total = list(set(whitelist_total + whitelist_scoresumword))
-whitelist_total.sort(key=len, reverse = True)
-whitelist_total_regex = word_whitelist_to_word_whitelist_regex(whitelist_total)
-
-def fcr_pattern_dt():
-	"""Generate pattern table which is used for the gleason extraction at the finnish cancer registry.
-	Pattern is assembled from smaller pieces. Table is combination of `additon_dt()`, `minor_dt()`, `keyword_dt()`
-
-	This function uses module variables.
-
-	Raises:
-		ValueError: Pattern names should be unique
-
-	Returns:
-		`DataFrame`: with columns
-			`pattern_name` (str): one name per pattern; values:
-				"a + b = c","c = a + b","c (a + b)","c (a, b)","a + b (c)", "a + b",
-				"a + b + t = c","c = a + b + t","c (a + b + t)","c (a, b, t)","a + b + t (c)", "a + b + t",
-				"kw_t","kw_b", "kw_a", "a_kw", "kw_c", "c_kw", "kw_all_a" or
-				"sum_near_end"
-			`match_type` (str): value combination to look for; values:
-				"a + b = c", "a + b",
-				"a + b + t = c", "a + b + t"
-				"t", "b", "a", "c" or 
-				"kw_all_a"
-			`prefix` (str): regex; context prefix for value
-			`value` (str): regex; the value itself
-			`suffix` (str): regex; context suffix for value
-			`full_pattern` (str): regex; prefix + value + suffix
-
-	"""
-	def additon_dt():
-		"""Build addition table which is used for assembling `fcr_pattern_dt`
-
-		This function uses module variables.
-
-		Returns:
-			Dataframe: with columns
-				`pattern_name` (str): Values:  "a + b = c","c = a + b","c (a + b)","c (a, b)","a + b (c)", "a + b", 
-				"a + b + t = c","c = a + b + t","c (a + b + t)","c (a, b, t)","a + b + t (c)", "a + b + t"
-				`match_type` (str): Values "a + b = c", "a + b", "a + b + t = c" or "a + b + c"
-				`prefix` (str): regex; context prefix for value
-				`value` (str): regex
-				`suffix` (str): regex
-		"""
-		global a_plus_b
-		global addition_values
-		global a_comma_b
-		global a_plus_b_plus_t
-		global a_comma_b_comma_t
-		# `a_plus_b` defines what addition should look like.
-		a_plus_b = score_a_or_b + plus + score_a_or_b
-
-		# `a_comma_b` defines regex for capturing e.g. "3, 4" in "gleason 7 (3,4)".
-		a_comma_b = score_a_or_b + ",[ ]?" + score_a_or_b
-
-		# `a_plus_b_plus_t` defines what addition with tertiary value should look 
-		# like.
-		a_plus_b_plus_t = a_plus_b + "[ (]*" + "[+][ ]?" + score_a_or_b + "[ )]*"
-
-		# `a_comma_b_comma_t` is `a_comma_b` with additional tertiary score.
-		a_comma_b_comma_t = a_comma_b + ",[ ]?" + score_a_or_b
-
-
-		# `addition_values` defines a plethora of ways in which different additions
-    	# may appear. note that it is a list of multiple regexes
-		addition_values = [
-			a_plus_b + optional_word_sep + optional_base_gleason_regex + whitelist_total_regex + optional_base_gleason_regex + optional_word_sep + score_c,
-			score_c + equals + a_plus_b,
-			score_c + "[ ]?\\(" + a_plus_b + "[ ]?\\)",
-			score_c + "[ ]?\\(" + a_comma_b + "[ ]?\\)",
-			a_plus_b + "[ ]?\\(" + score_c + "[ ]?\\)",
-			a_plus_b]
-		addition_values = ["(" + value + ")" for value in addition_values]
-		addition_dt = pd.DataFrame({
-			"pattern_name":["a + b = c","c = a + b","c (a + b)","c (a, b)","a + b (c)", "a + b"],
-			"match_type": ["a + b = c","a + b = c","a + b = c","a + b = c","a + b = c", "a + b"],
-			"prefix": base_gleason_regex + zero_to_three_arbitrary_natural_language_words,
-			"value" : addition_values,
-			"suffix" : default_regex_suffix
-		})
-
-		# capture also tertiary scores
-		addition_values_t = [
-			a_plus_b_plus_t + optional_word_sep + optional_base_gleason_regex + whitelist_total_regex + optional_base_gleason_regex + optional_word_sep + score_c,
-			score_c + equals + a_plus_b_plus_t,
-			score_c + "[ ]?\\(" + a_plus_b_plus_t + "[ ]?\\)",
-			score_c + "[ ]?\\(" + a_comma_b_comma_t + "[ ]?\\)",
-			a_plus_b_plus_t + "[ ]?\\(" + score_c + "[ ]?\\)",
-			a_plus_b_plus_t]
-		addition_values_t = ["(" + value + ")" for value in addition_values_t]
-		abt_dt = pd.DataFrame({
-			"pattern_name":["a + b + t = c","c = a + b + t","c (a + b + t)","c (a, b, t)","a + b + t (c)", "a + b + t"],
-			"match_type": ["a + b + t = c","a + b + t = c","a + b + t = c","a + b + t = c","a + b + t = c", "a + b + t"],
-			"prefix": base_gleason_regex + zero_to_three_arbitrary_natural_language_words,
-			"value" : addition_values_t,
-			"suffix" : default_regex_suffix
-		})
-		return pd.concat([abt_dt, addition_dt])
-
-
-	def keyword_dt():
-		"""Build keyword table which is used for assembling `fcr_pattern_dt`
-
-		t (tertiary) values are not extracted but the program relies on recognising them
-
-		This function uses module variables.
-
-		Returns:
-			Dataframe: with columns
-				`pattern_name` (str): Values:  "kw_t","kw_b", "kw_a", "a_kw", "kw_c", "c_kw", "kw_all_a"
-				`match_type` (str): Values "t", "b", "a", "c" or "kw_all_a"
-				`prefix` (str): regex; context prefix for value
-				`value` (str): regex
-				`suffix` (str): regex
-		"""
-
-		global addition_guide
-		global kw_c_prefix
-		global whitelist_tertiary_regex
-
-		# kw_all_a --------------------------------------------------------------
-		# `whitelist_only_one_kind` defines roots of words indicating a monograde
-    	# result --- e.g. "whole sample grade 4" -> 4+4=8.
-		whitelist_only_one_kind = ["yksinom", "ainoas", "pelk", "endast", "enbart"]
-		whitelist_only_one_kind_regex = word_whitelist_to_word_whitelist_regex(whitelist_only_one_kind, match_count = "+")
-		# `kw_all_*` objects define the (RHS + LHS context and the value) regexes 
-   		# for keyword + monograde expressions.
-		kw_all_a_prefix = whitelist_only_one_kind_regex + optional_word_sep + base_gleason_regex +optional_word_sep
-		kw_all_a_value = score_a_or_b
-		kw_all_a_suffix = default_regex_suffix
-		
-		# kw_a ---------------------------------------------------------------------
-    	# `kw_a_*` objects define the regexes for keyword + grade A expressions.
-		kw_a_prefix = whitelist_primary_regex + optional_word_sep + optional_base_gleason_regex + optional_word_sep + optional_nondigit_buffer_5
-		kw_a_value = score_a_or_b
-		kw_a_suffix = default_regex_suffix
-		
-		# kw_b ---------------------------------------------------------------------
-		# `kw_b_*` objects define the regexes for keyword + grade B expressions.
-		kw_b_prefix = whitelist_secondary_regex + word_sep + "((tai|/|eller) (pahin|korkein|högst)){0,1}" + optional_word_sep + optional_base_gleason_regex + optional_word_sep + optional_nondigit_buffer_5
-		kw_b_value = score_a_or_b
-		kw_b_suffix = default_regex_suffix
-		
-		# kw_c ---------------------------------------------------------------------
-		#`kw_c_*` objects define the regexes for keyword + scoresum expressions.
-		whitelist_c_optional = [value + word_suffices for value in whitelist_scoreword]
-
-		# `addition_guide`: addition with letters. sometimes this appears in text to
-    	# guide the reader.
-		addition_guide = "\\(?[ ]?(a|x)[ ]?[+][ ]?(b|y)[ ]?\\)?"
-
-		whitelist_c_optional = whitelist_c_optional + [addition_guide, number_range_in_parenthesis, arbitrary_expression_in_parenthesis]
-		whitelist_c_optional_base_regex = whitelist_to_whitelist_regex(whitelist_c_optional, match_count = "*")
-		kw_c_prefix = whitelist_c_optional_base_regex + base_gleason_regex + whitelist_c_optional_base_regex + whitelist_scoresumword_regex + whitelist_c_optional_base_regex + optional_word_sep + optional_nondigit_buffer_5
-		kw_c_value = score_c
-		kw_c_suffix = default_regex_suffix 	
-
-		# kw_t ---------------------------------------------------------------------
-		# keyword + tertiary.
-		whitelist_tertiary = [ "terti"] + ["((3\\.)|(kolmann)|(trädj))" + value for value in whitelist_secondary]
-		whitelist_tertiary_regex = word_whitelist_to_word_whitelist_regex(whitelist_tertiary)
-		kw_t_prefix = whitelist_tertiary_regex + optional_word_sep + optional_base_gleason_regex + optional_word_sep
-		kw_t_value = score_a_or_b
-		kw_t_suffix = default_regex_suffix
-		
-		# a_kw ---------------------------------------------------------------------
-		a_kw_prefix = base_gleason_regex + optional_nondigit_buffer_5
-		a_kw_value = score_a_or_b
-		a_kw_suffix = optional_word_sep + whitelist_primary_regex
-		
-		# b_kw ---------------------------------------------------------------------
-		## not in use
-		# b_kw_prefix = base_gleason_regex + optional_nondigit_buffer_5
-		# b_kw_value = score_a_or_b
-		# b_kw_suffix = optional_word_sep + whitelist_secondary_regex
-		
-		# c_kw ---------------------------------------------------------------------
-		c_kw_prefix = base_gleason_regex + optional_word_sep + optional_nondigit_buffer_20
-		c_kw_value = score_c
-		whitelist_scoresum_suffix = ["tauti", "syö", "prostata", "karsino{1,2}ma", "eturauhassyö", "adeno"]
-		whitelist_scoresum_suffix = list(set(whitelist_scoresum_suffix + whitelist_scoreword))
-		whitelist_scoresum_suffix_regex = word_whitelist_to_word_whitelist_regex(whitelist_scoresum_suffix)
-		c_kw_suffix = word_sep + whitelist_scoresum_suffix_regex
-		
-		# keyword pattern dt -------------------------------------------------------
-		kw_names = ["kw_t","kw_b", "kw_a", "a_kw", "kw_c", "c_kw", "kw_all_a"]
-		keyword_dt = pd.DataFrame({
-			"pattern_name": kw_names,
-			"match_type": ["t", "b","a","a","c","c","kw_all_a"],
-			"prefix": [kw_t_prefix, kw_b_prefix, kw_a_prefix, a_kw_prefix, kw_c_prefix, c_kw_prefix, kw_all_a_prefix],
-			"value" : [kw_t_value, kw_b_value, kw_a_value, a_kw_value, kw_c_value, c_kw_value, kw_all_a_value],
-			"suffix" : [kw_t_suffix, kw_b_suffix, kw_a_suffix, a_kw_suffix, kw_c_suffix, c_kw_suffix, kw_all_a_suffix]
-		})
-		return keyword_dt
-
-	def minor_dt():
-		"""Build minor table which is used for assembling `fcr_pattern_dt`
-
-		This function uses module variables.
-
-		Returns:
-			Dataframe: with columns
-				`pattern_name` (str): Values:  "sum_near_end"
-				`match_type` (str): Values "c"
-				`prefix` (str): regex; context prefix for value
-				`value` (str): regex
-				`suffix` (str): regex
-		"""
-		minor_dt = pd.DataFrame({
-			"pattern_name": ["sum_near_end"],
-			"match_type": ["c"],
-			"prefix": [base_gleason_regex + "[ ]?"],
-			"value" : [score_c],
-			"suffix" : ["[^0-9]{0,30}$"]
-		})
-		return minor_dt
-
-	pattern_dt = pd.concat([additon_dt(), minor_dt(), keyword_dt()])
-	pattern_dt["value"] = pattern_dt["value"].apply(lambda x: multiple_alternative_value_matches(x))
-	pattern_dt["full_pattern"] = pattern_dt["prefix"] + pattern_dt["value"] + pattern_dt["suffix"]
-	pattern_dt.reset_index(drop=True, inplace=True)
-
-	try:
-		if (pattern_dt.pattern_name.duplicated().any()):
-			raise ValueError('Pattern names should be unique.')
-	except Exception as e:
-		logger.exception(e)
-		raise
-	return pattern_dt
-
-=======
 logger = logs.logging.getLogger('gleason_extraction') # type: ignore
->>>>>>> 629513c1
 
 # extraction funs ---------------------------------------------------------
 def rm_false_positives(x):
@@ -474,210 +54,11 @@
 		
 	return re.sub("[ ]+", " ", x)
 
-<<<<<<< HEAD
-
-
-def component_parsing_instructions_by_match_type() -> dict[str, list[pd.DataFrame | int]]:
-	"""
-	Returns:
-		dict: keys(str): pattern_name. values(list): dataframe, number of max tries per pattern
-	"""
-	re_abt = "[3-5]"
-	re_c = "([6-9]|10)"
-	re_plus = "[^0-9+,(]?[+,][^0-9+,]?"
-	re_mask_prefix = "_"
-	re_nonmask_prefix = "(^|[^_])"
-	re_nonmask_nonplus_prefix = "(^|[^_+])"
-	# to avoid e.g. %ORDER=001%; see pattern_extraction.extract_context_affixed_values
-	re_nonmask_digit_suffix = "($|(?=[^%0-9]))"
-	abtc_dt = pd.DataFrame({
-		"pattern_name": ["a","b","t","c"],
-		"prefix": [re_nonmask_nonplus_prefix, re_mask_prefix, re_plus, re_nonmask_nonplus_prefix],
-		"value": [re_abt, re_abt, re_abt, re_c],
-		"suffix": [re_plus, re_nonmask_digit_suffix, re_nonmask_digit_suffix, re_nonmask_digit_suffix]
-	})
-	abc_dt = pd.DataFrame({
-		"pattern_name": ["a","b","c"],
-		"prefix": [re_nonmask_prefix, re_mask_prefix, ""],
-		"value": [re_abt, re_abt, re_c],
-		"suffix": [re_plus, "", ""]
-	})
-	abt_dt = pd.DataFrame({
-		"pattern_name": ["a","b","t"],
-		"prefix": [re_nonmask_prefix, re_mask_prefix, re_mask_prefix],
-		"value": [re_abt, re_abt, re_abt],
-		"suffix": [re_plus, re_plus,""]
-	})
-	ab_dt = pd.DataFrame({
-		"pattern_name": ["a","b"],
-		"prefix": [re_nonmask_prefix, re_mask_prefix],
-		"value": [re_abt, re_abt],
-		"suffix": [re_plus, ""]
-	})
-	ac_dt = pd.DataFrame({
-		"pattern_name": ["a","c"],
-		"prefix": [re_nonmask_prefix, re_nonmask_prefix],
-		"value": [re_abt, re_c],
-		"suffix": ["", ""]
-	})
-	a_dt = pd.DataFrame({
-		"pattern_name": ["a"],
-		"prefix": [re_nonmask_prefix],
-		"value": [re_abt],
-		"suffix": [re_nonmask_digit_suffix]
-	})
-	b_dt = a_dt.copy()
-	b_dt['pattern_name'] = ["b"]
-	t_dt = a_dt.copy()
-	t_dt['pattern_name'] = ["t"]
-	c_dt = a_dt.copy()
-	c_dt = pd.DataFrame({
-		"pattern_name": ["c"],
-		"prefix": [re_nonmask_prefix],
-		"value": [re_c],
-		"suffix": [re_nonmask_digit_suffix]
-	})
-	return {#pattern_dt, n_max_tries_per_pattern
-		"kw_all_a": [a_dt, 1], 
-		"a + b + t = c": [abtc_dt, 10],
-		"a + b + t": [abt_dt, 10],
-		"a + b = c": [abc_dt, 10],
-		"a + b": [ab_dt, 10],
-		"a...c": [ac_dt, 10],
-		"a": [a_dt, 10],
-		"b": [b_dt, 10],
-		"c": [c_dt, 10],
-		"t": [t_dt, 10]
-	}
-
-def parse_gleason_value_string_elements(
-		value_strings : list[str] | pd.Series,
-		match_types : list[str] | pd.Series
-	) -> pd.DataFrame:
-	"""Parse Gleason Value Strings.
-	
-	Separate elements of the Gleason score (A, B, C, T) from strings extracted from text.
-
-	Args:
-		`value_strings` (list[str] | pd.Series):
-			Strings extracted from text containing (only) components of the Gleason score
-		`match_types` (list[str] | pd.Series):
-			Each `value_strings` elements must have a corresponding match type;
-			e.g. match type `"a + b = c"` is handled differently than match type `"c"`
-
-	Function  works as follows:
-
-	- simple regexes are defined for different match types; e.g. for
-	"a + b = c", one or more for regex for a, one or more for b, 
-	and one or more for c; e.g. for "a" there are patterns
-	`c("[0-9]+[ ]?[+]", "[0-9]+")`
-
-	- the patterns for each element (a, b, t, c) are run separately on a copy of the
-	string to be processed. As said above, each element can have one or more.
-	The first is used to extract the specified part from the original string,
-	and this is saved as the "current version" of the string.
-	The next is used to extract the specified part from the "current version"
-	to update it. And so on. In the end only an integer should remain.
-	
-	- after some basic manipulation to get a nice clean table, a table is 
-	returned containing the extracted a,b,t,c values for each string.
-
-	- `parse_gleason_value_string_elements` can in rare cases produce
-	  problematic results, e.g. `match_type = "a + b"` but only "a" was 
-	  succesfully parsed. A few of such problematic results are programmatically
-	  identified in `parse_gleason_value_string_elements` --- see output column
-	  `warning`.
-
-	Returns:
-		`DataFrame` with columns
-			`pos` (int): order number of `value_strings`
-			`value_string` (str): the `value_strings`
-			`match_type`(str): the `match_types`
-			`a` (int/float): grade A
-			`b` (int/float): grade B
-			`t` (int/float): tertiary gleason
-			`c` (int/float): scoresum
-			`warning` (str): warning message
-
-		The rows are in the same order as `value_strings`. Missing values
-		are denoted by np.nan, which is always a float, though if a column
-		has no missing values then you have an int column.
-	"""
-	
-
-	logger.info('Start parsing gleason values')
-
-	try:
-		if not (len(value_strings) == len(match_types)):
-			raise ValueError('Lengths do not match')	
-	except Exception as e:
-		logger.exception(e)
-		raise
-
-	instructions_by_match_type = component_parsing_instructions_by_match_type()
-	match_type_set = set(instructions_by_match_type.keys()).intersection(set(match_types))
-	parsed_dt_list = []	
-	for match_type in match_type_set:
-		instructions : list[pd.DataFrame | int] = instructions_by_match_type.get(match_type) # type: ignore
-		idx_list = [idx for idx, element in enumerate(match_types) if element == match_type]
-		if (len(idx_list) > 0):
-			logger.info("Start processing `{match_type}`".format(match_type = match_type))
-			text_list = [re.sub("[()]", "", value_strings[i]) for i in idx_list] # type: ignore
-			dt = pattern_extraction.extract_context_affixed_values(text_list, pattern_dt = instructions[0], n_max_tries_per_pattern = instructions[1])
-			if not dt.empty:
-				dt["duplicate_id"] = dt.groupby(["pos", "pattern_name"]).cumcount()+1 # make an unique id for a combinaiton of 'pos' and 'pattern_name'
-				dt["value"] = dt["value"].astype('int') # can run pivot_table for numericals only
-				pattern_names_extracted = np.unique(dt.pattern_name)
-				pattern_names_instructions = instructions[0]['pattern_name']
-				# note that pivoting causes here int "value" column values
-				# to be turned into float values when there are any missing
-				# values in the resulting value columns. this is because
-				# missing values are denoted with np.nan which is a float.
-				dt = dt.pivot_table(index=["pos","duplicate_id"], columns="pattern_name", values= "value").rename_axis(None, axis=1).reset_index()
-				dt.drop("duplicate_id", axis=1, inplace = True) # not needed anymore				
-				dt['pos'] = dt.pos.apply(lambda x : idx_list[x])
-				dt["match_type"] = match_type
-				
-				# add warning flags: match type does not match extracted values
-				if 'warning' not in dt.columns:
-					dt["warning"] = None 
-				match_type_mismatch_warning = "!`{msg}`".format(msg = match_type) # extracted values do not match matchtype
-				match_type_warning = "match type `{msg}` problem".format(msg = match_type)
-				if set(pattern_names_extracted) == set(pattern_names_instructions):
-					match_type_mask = (dt[pattern_names_instructions.tolist()].isna().any(axis=1)) # rows having Nan values
-					if match_type_mask.any():
-						dt.loc[match_type_mask, 'warning'] = dt.loc[match_type_mask, 'warning'].apply(lambda x: x + '||' + match_type_mismatch_warning if x else match_type_mismatch_warning)
-						dt['warning'] = dt.warning.apply(lambda x: x + '||' + match_type_warning if x else match_type_warning) # match type broblem generates float values
-				else:
-					dt['warning'] = dt.warning.apply(lambda x: x + '||' + match_type_warning if x else match_type_warning)
-					match_type_mask = (dt[pattern_names_extracted].isna().any(axis=1))
-					if match_type_mask.any():
-						dt.loc[match_type_mask, 'warning'] = dt.loc[match_type_mask, 'warning'].apply(lambda x: x + '||' + match_type_mismatch_warning if x else match_type_mismatch_warning)
-				
-				if dt.shape[0] > 0:
-					parsed_dt_list.append(dt)
-	if len(parsed_dt_list) == 0:
-		parsed_dt = pd.DataFrame(columns = ["pos", "value_string", "match_type", "a", "b", "t", "c", "warning"])
-	else:
-		parsed_dt = pd.concat(parsed_dt_list, ignore_index=True)
-	del parsed_dt_list
-	parsed_dt['pos'] = parsed_dt['pos'].astype('int')
-
-	# kw_all_a implies a == b, but at this point b is missing.
-	kw_all_a_mask = (parsed_dt["match_type"] == "kw_all_a")
-	parsed_dt.loc[kw_all_a_mask, 'b'] = parsed_dt.loc[kw_all_a_mask, 'a']
-
-	return parsed_dt.rename_axis('temp_index').sort_values(by=['pos','temp_index'], ignore_index=True) # order by pos and keep the order within pos
-
-		
-def extract_gleason_scores(texts, text_ids, format = ["standard", "typed"][0], pattern_dt = fcr_pattern_dt()):
-=======
 def extract_gleason_scores(
 		texts : ty.Iterable[str],
 		text_ids : ty.Iterable[int],
 		patterns : ty.Iterable[str | re.Pattern] = ger.fcr_pattern_dt()["full_pattern"]
 	):
->>>>>>> 629513c1
 	"""Extract Gleason Scores.
 
 		Runs the extraction itself, parses and formats results.
@@ -723,34 +104,6 @@
 		logger.exception(e)
 		raise
 
-<<<<<<< HEAD
-	texts = [prepare_text(text) if text else None for text in texts]
-	logger.info('Extract values with context prefixes and suffixes')
-	extr_dt = pattern_extraction.extract_context_affixed_values(texts, pattern_dt)
-	match_types = dict(zip(pattern_dt.pattern_name, pattern_dt.match_type))
-	extr_dt["match_type"] = extr_dt["pattern_name"].map(match_types)
-	extr_dt["text_id"] =  [text_ids[i] for i in extr_dt["pos"].values] # attach text ids
-	# generate obs_id which is unique for observed component (a row); sequential number for each text
-	extr_dt["obs_id"] = extr_dt.groupby("text_id").cumcount()+1 # make unique id for a text
-	extr_dt["obs_id"] += extr_dt["text_id"].apply(lambda x : x * 1000) # make unique id in general
-	#extr_dt = extr_dt.rename_axis('temp_index').sort_values(by=['pos','obs_id','temp_index'], ignore_index=True) # order by pos and obs_id
-	parsed_dt = parse_gleason_value_string_elements(list(extr_dt["value"].map(str)), list(extr_dt["match_type"]))
-	text_dict = dict(zip(extr_dt.index, extr_dt.text_id))
-	parsed_dt["text_id"] = parsed_dt["pos"].map(text_dict)
-	obs_dict = dict(zip(extr_dt.index, extr_dt.obs_id))
-	parsed_dt["obs_id"] = parsed_dt["pos"].map(obs_dict)
-	for value_col_nm in ["a", "b", "t", "c"]:
-		if not value_col_nm in parsed_dt.columns:
-			parsed_dt[value_col_nm] = np.nan
-	parsed_dt = parsed_dt[~((~parsed_dt.a.isin([2,3,4,5,np.nan])) | (~parsed_dt.b.isin([2,3,4,5,np.nan])) | (~parsed_dt.t.isin([2,3,4,5,np.nan])) | (~parsed_dt.c.isin([4,5,6,7,8,9,10,np.nan])))]
-	if (format == "standard"):
-		parsed_dt["orig_obs_id"] = parsed_dt.obs_id
-		parsed_dt["obs_id"] = parsed_dt.groupby("text_id").cumcount()+1 # make unique id for a text
-		parsed_dt["obs_id"] += parsed_dt["text_id"].apply(lambda x : x * 1000) # make unique id in general
-		id_dt = dict(zip(parsed_dt.obs_id, parsed_dt.orig_obs_id))
-		parsed_dt = utils.typed_format_dt_to_standard_format_dt(parsed_dt)
-	parsed_dt = parsed_dt.where(parsed_dt.notnull(), None)
-=======
 	logger.info('extract_gleason_scores starts loop over regexes')
 	out : dict[str, list[int | str | None] | pd.Series] = { # type: ignore
 		"text_id": [],
@@ -762,7 +115,6 @@
 		"start": [],
 		"stop": []
 	}
->>>>>>> 629513c1
 
 	value_type_space = ["A", "B", "T", "C"]
 	compiled_patterns = list(map(re.compile, patterns))
