import os
import regex as re
import sys

import numpy as np
import pandas as pd
from numpy.core.fromnumeric import repeat

sys.path.append(os.path.dirname(os.path.realpath(__file__)))

import logs
logger = logs.logging.getLogger('utils')


def normalise_text(x : str) -> str:
	x = re.sub("\\n|\\r", " ", x)
	x = re.sub("[: ]{1,}", " ", x)
	x = re.sub("\\.{2,}", " ", x)
	x = re.sub("\\_+", " ", x)
	x = re.sub("\\-{2,}", " ", x)
	x = re.sub("(?<=[0-9])(?=[a-zåäöA-ZÅÄÖ])", " ", x)
	roman_numerals = ["i", "ii", "iii", "iv", "v", "vi", "vii", "viii", "ix", "x"]
	roman_numeral_res = [" " + value.upper() + " " for value in roman_numerals]
	
	for idx, val in enumerate(roman_numeral_res):
		x = re.sub(val, " " + str(idx + 1) + " ", x)
	x = re.sub("\\s+", " ", x)
	x = x.lower()
	return x


def determine_element_combinations(
		dt : pd.DataFrame,
<<<<<<< HEAD
		n_max_each : int = 6
	) -> pd.DataFrame:
=======
		n_max_each : int = 5
	) -> pd.Series:
>>>>>>> 629513c1
	"""Combinations of Gleason Score Elements

	Identify Gleason score elements that belong together.
	This Function keeps the dt as it is and adds a column `grp`.

	Args:
		dt (DataFrame): with (at least) columns
			`a`(int/float): primary Gleason score
			`b`(int/float): second Gleason score
			`t`(int/float): tertiary gleason
			`c`(int/float): Gleason scoresum
		`n_max_each` (int, optional): maximum number of times each element type can be repeat. Defaults to 5.

	The problem this functions is intended to solve is the situation where
	multiple Gleason score elements (e.g. `{A, A, B, B, C}`) have been collected
	from a single text, and we wish to assign individual elements into groups
	of elements, where a group of elements can be used to construct  standard 
	form presentations of Gleason scores. E.g. in `{A, A, B, B, C}` we wish
	to identify the 1st, 3rd, and 5th elements as belonging in the same group,
	and the 2nd and 4th as belonging in their own (`{{A,B,C}, {A,B}}`).

	This function contains a fixed list of allowed combinations which are 
	interpreted as belonging in the same group:
	`{C, A, B, T}`
	`{C, A, B}`
	`{C, B, A}`
	`{A, B, T, C}`
	`{A, B, C}`
	`{B, A, C}`
	`{A, B, T}`
	`{A, B}`
	`{A}`
	`{B}`
	`{T}`
	`{C}`
	this list is looped over in the given order. At each combination, it is 
	tested whether `rep(combination, each = n_each)` matches the the observed
	types (inferred internally; here `combination` can be e.g. `{C, A, B}`).
	`n_max_each` determines how many each-style repeats are allowed at most,
	i.e. `n_each` is the changing variable in a for loop over `1:n_max_each`.
	The for loop over `1:n_max_each` is run until a match is found, if any.
	If no match is found for that `combination`, the next one is tried.
	Note that the last three allowed combinations mean that if an element cannot
	be grouped with anything else, it will be the sole member of its own group.

	Raises:
		ValueError: Input dt should NOT have columns grp, grp_type or type, as these are added by this function into dt
		ValueError: There has to be only one value a/b/t/c per row
		
	Returns:
		pd.Series[pd.Int64DType]: Group indicators, one for each row of `dt`.
	"""

	try:
		if not dt.loc[dt[['a','b','t','c']].notnull().sum(axis=1) != 1].empty:
			raise ValueError('There has to be exactly one non-nan a/b/t/c value per row')
	except Exception as e:
		logger.exception(e)
		raise
	

	allowed_combinations = [
		["c", "a", "b", "t"],
		["c", "a", "b"],
		["c", "b", "a"],
		["a", "b", "t", "c"],
		["a", "b", "c"],
		["b", "a", "c"],
		["a", "b", "t"],
		["a", "b"],
		"a",
		"b",
		"t",
		"c"
	]
	dt.reset_index(drop=True, inplace=True)
	groups = pd.Series([None] * dt.shape[0], dtype = "Int64")
	types = []
	for i in range(dt.shape[0]):
		for value_col_nm in ["a", "b", "t", "c"]:
			tmp = dt[value_col_nm].isnull()
			try:
				if not tmp.iloc[i]:
					types.append(value_col_nm)
					break
			except:
				import IPython; IPython.embed()
	types = pd.Series(types)
	n = dt.shape[0]
	max_grp = 0
	while groups.isnull().any():
		wh_first = int(groups.isnull().idxmax())
		for i in range(len(allowed_combinations)):
			break_search = False
			for n_each in range(1, n_max_each + 1):
				candidate = np.repeat(allowed_combinations[i], n_each)
				compare_idx = np.arange(wh_first, min(n, wh_first + len(candidate)))
				if np.array_equal(np.array(types.iloc[compare_idx]), candidate):
					grp_indicators = np.tile(
						np.arange(max_grp, max_grp + n_each),
						len(allowed_combinations[i])
					)
					groups.iloc[compare_idx] = grp_indicators
					max_grp = np.max(grp_indicators) + 1
					break_search = True
					break
			if break_search:
				break
<<<<<<< HEAD
	return dt



def typed_format_dt_to_standard_format_dt(
		dt : pd.DataFrame
	) -> pd.DataFrame:
	"""Reformat Gleason Score Components

	Combine individual Gleason components (A, B, T, C) into Gleason scores (A + B (+T) = C).

	Args:
		dt (DataFrame): table that will be manipulated. With (at least) columns
			`text_id`(int64): identifiers for individual texts; one text may have one
				or more rows in this table
			`obs_id`(int64): identifiers for observed components; must be unique to each row
			`match_type`(str): match type
			`a`(int/float): primary component value
			`b`(int/float): secondary component value
			`t`(int/float): tertiary component value
			`c`(int/float): Gleason scoresum
			`warning`(str): warning message
		int/float: non-nan values int, nan-valeus float

	Convert from so-called "typed" formatting (where we remember the type of the
	match, e.g. "A + B = C", "identifier-C", etc.) to "standard" formatting
	(where we forget the type of the match and combine individual primary and
	secondary Gleason components into at least A + B scores).

	This function relies on `text_id` to ensure components are not combined 
	across different texts and `obs_id` for the combinations themselves.
	`dt` is asserted to be keyed (sorted) by first `text_id` and then `obs_id`.
	At least one of the columns `a`, `b`,`t` and `c` should be non-NA.

	`obs_id` should contain running numbers. Whether components are attempted to 
	be combined depends on whether the components are "adjacent," i.e. whether 
	`obs_id[i-1] == obs_id[i] - 1`. When there are two or more such adjacent 
	components in sequence (e.g. `obs_id` values 1:5), these are temporarily 
	grouped and attempted to be combined. E.g. the input table for text 
 
 			"primary gleason 3, gleason 3 + 4, secondary gleason 4"
	
	has three rows with {A=3}, {A=3, B=4}, and {B=4}. Here row {A=3, B=4} is not
	considered for grouping, but neither are {A=3} and {B=4}, because {A=3, B=4} 
	is between them, breaking the adjacency.
	
	Combinations are identified using function `determine_element_combinations`. It
	is run separately for each temporary group based on `obs_id` adjacency.
 
	Any "orphan" A or B values are retained. E.g. if {A,B,A} are associated with
	one text, the three values are reformatted into {{A,B}, A}.

	Raises:
		ValueError: obs_id need to be unique
		ValueError: Match type need to be among "a", "b", "c", "t", "a + b", "a + b = c", "a + b + t = c", "a + b + t", "kw_all_a", nan
		ValueError: There has to be at least one non-nan a/b/t/c value per row


	Returns:
		`DataFrame`: Table with all the same columns as Args `dt` except `match_type`

		The rows are ordered by `text_id` and `obs_id`
	"""

	logger.info('Combine individual gleason components into gleason scores')
	out = pd.DataFrame(columns=["text_id", "obs_id", "a", "b", "t","c"])

	try:
		if not dt.obs_id.is_unique:
			print(dt[~dt.obs_id.duplicated(keep=False)])
			raise ValueError('obs_id need to be unique')
		if not dt.match_type.isin(["a", "b", "c", "t", "a + b", "a + b = c", "a + b + t = c", "a + b + t", "kw_all_a", np.nan]).all():
			raise ValueError('Match type need to be among "a", "b", "c", "t", "a + b", "a + b = c", "a + b + t = c", "a + b + t", "kw_all_a", nan')
		if not dt.loc[dt[['a','b','t','c']].notnull().sum(axis=1) == 0].empty:
			raise ValueError('There has to be at least one non-nan a/b/t/c value per row')
		# if not dt.a.isin([2,3,4,5, np.nan]).all():
		# 	raise ValueError('Gleason A should be among 2,3,4,5,nan')
		# if not dt.b.isin([2,3,4,5, np.nan]).all():
		# 	raise ValueError('Gleason B should be among 2,3,4,5,nan')
		# if not dt.t.isin([2,3,4,5, np.nan]).all():
		# 	raise ValueError('Tertiary gleason should be among 2,3,4,5,nan')
		# if not dt.c.isin([4,5,6,7,8,9,10,np.nan]).all():
		# 	raise ValueError('Gleason C should be among 4,5,6,7,8,9,10, nan')
	except Exception as e:
		logger.exception(e)
		raise

	dt = dt.copy()
	is_single_elem_match = dt[["match_type"]].isin(["a", "b", "t", "c"])
	elem_dt = dt[is_single_elem_match["match_type"] == True].copy()
	elem_dt = elem_dt.sort_values(by=['text_id', 'obs_id']).reset_index(drop = True) # not necessarily needed?

	if (len(elem_dt) > 0):
		# sequential observations have diff(obs_id) == 1, non-seq. have > ;
		# latter cases are marked as the first observations in their own group of sequential observations
		wh_first_in_seq_set = np.append(np.array([0]), elem_dt.where(elem_dt["obs_id"].diff().to_frame() > 1)["obs_id"].dropna().index.to_numpy())
		wh_last_in_seq_set = np.append(wh_first_in_seq_set -1, elem_dt.shape[0] - 1)
		wh_last_in_seq_set = wh_last_in_seq_set[wh_last_in_seq_set >= 0]
		elem_dt[".__processing_grp"] = np.nan
		# create temporary groups of observations
		elem_dt.reset_index(inplace=True, drop=True)
		for l in range(len(wh_first_in_seq_set)):
			elem_dt.loc[(elem_dt.index >= wh_first_in_seq_set[l]) & (elem_dt.index <= wh_last_in_seq_set[l]), ".__processing_grp"] = l
		
		elem_dt[".__processing_grp"] = elem_dt.groupby(["text_id", ".__processing_grp"]).ngroup()
		tmp = elem_dt.groupby(".__processing_grp", group_keys=False).apply(determine_element_combinations, include_groups=False)
		tmp.reset_index(inplace=True, drop=True)
		elem_dt.loc[:, ["grp", "grp_type"]] = tmp.loc[:, ["grp", "grp_type"]]
		elem_dt[".__processing_grp"] = elem_dt.groupby(["grp", ".__processing_grp"]).ngroup()

		def combine_groups(dt : pd.DataFrame) -> pd.DataFrame:
			sub_dt = dt.copy().reset_index(drop=True)
			a  = sub_dt[sub_dt["a"].notnull()]["a"].reset_index(drop=True)
			b  = sub_dt[sub_dt["b"].notnull()]["b"].reset_index(drop=True)
			t  = sub_dt[sub_dt["t"].notnull()]["t"].reset_index(drop=True)
			c  = sub_dt[sub_dt["c"].notnull()]["c"].reset_index(drop=True)
			n = max(len(a), len(b), len(t), len(c))
			if (len(a) == 0):
				a = pd.DataFrame(repeat(np.nan, n))
			if (len(b) == 0):
				b = pd.DataFrame(repeat(np.nan, n))
			if (len(t) == 0):
				t = pd.DataFrame(repeat(np.nan, n))
			if (len(c) == 0):
				c =  pd.DataFrame(repeat(np.nan, n))
			values = pd.concat([a,b,t, c], axis = 1)
			values.columns = ["a", "b", "t", "c"]
			sub_dt = sub_dt[0:n]
			sub_dt[['a','b','t','c']] = values
			return sub_dt
		elem_dt = elem_dt.groupby(".__processing_grp", group_keys = False).apply(combine_groups, include_groups=False)
		elem_dt = elem_dt.sort_values(['text_id','obs_id'], ignore_index = True)
	out = pd.concat([elem_dt, dt[~is_single_elem_match.match_type]], ignore_index = True)
	out = out[['text_id', 'obs_id', 'a', 'b', 't', 'c', 'warning']]
	out = out.sort_values(by=['text_id','obs_id'], ignore_index=True) # order by text_id and obs_id
	return out


# input_dt_example = pd.DataFrame({
# 	"text_id": [1,1,2,2,3],
# 	"obs_id": [1,2,3,4,5],
# 	"match_type": ['a', 'b', 'a', 'b', 'a + b = c'],
# 	"a": [4, np.nan, 5, np.nan, 4],
# 	"b": [np.nan, 3, np.nan, 4, 4],
# 	"c": [np.nan, np.nan, np.nan, np.nan, 8]		
# })
# print(typed_format_dt_to_standard_format_dt(input_dt_example))
=======
	return groups
>>>>>>> 629513c1
<|MERGE_RESOLUTION|>--- conflicted
+++ resolved
@@ -31,13 +31,8 @@
 
 def determine_element_combinations(
 		dt : pd.DataFrame,
-<<<<<<< HEAD
-		n_max_each : int = 6
-	) -> pd.DataFrame:
-=======
 		n_max_each : int = 5
 	) -> pd.Series:
->>>>>>> 629513c1
 	"""Combinations of Gleason Score Elements
 
 	Identify Gleason score elements that belong together.
@@ -146,154 +141,4 @@
 					break
 			if break_search:
 				break
-<<<<<<< HEAD
-	return dt
-
-
-
-def typed_format_dt_to_standard_format_dt(
-		dt : pd.DataFrame
-	) -> pd.DataFrame:
-	"""Reformat Gleason Score Components
-
-	Combine individual Gleason components (A, B, T, C) into Gleason scores (A + B (+T) = C).
-
-	Args:
-		dt (DataFrame): table that will be manipulated. With (at least) columns
-			`text_id`(int64): identifiers for individual texts; one text may have one
-				or more rows in this table
-			`obs_id`(int64): identifiers for observed components; must be unique to each row
-			`match_type`(str): match type
-			`a`(int/float): primary component value
-			`b`(int/float): secondary component value
-			`t`(int/float): tertiary component value
-			`c`(int/float): Gleason scoresum
-			`warning`(str): warning message
-		int/float: non-nan values int, nan-valeus float
-
-	Convert from so-called "typed" formatting (where we remember the type of the
-	match, e.g. "A + B = C", "identifier-C", etc.) to "standard" formatting
-	(where we forget the type of the match and combine individual primary and
-	secondary Gleason components into at least A + B scores).
-
-	This function relies on `text_id` to ensure components are not combined 
-	across different texts and `obs_id` for the combinations themselves.
-	`dt` is asserted to be keyed (sorted) by first `text_id` and then `obs_id`.
-	At least one of the columns `a`, `b`,`t` and `c` should be non-NA.
-
-	`obs_id` should contain running numbers. Whether components are attempted to 
-	be combined depends on whether the components are "adjacent," i.e. whether 
-	`obs_id[i-1] == obs_id[i] - 1`. When there are two or more such adjacent 
-	components in sequence (e.g. `obs_id` values 1:5), these are temporarily 
-	grouped and attempted to be combined. E.g. the input table for text 
- 
- 			"primary gleason 3, gleason 3 + 4, secondary gleason 4"
-	
-	has three rows with {A=3}, {A=3, B=4}, and {B=4}. Here row {A=3, B=4} is not
-	considered for grouping, but neither are {A=3} and {B=4}, because {A=3, B=4} 
-	is between them, breaking the adjacency.
-	
-	Combinations are identified using function `determine_element_combinations`. It
-	is run separately for each temporary group based on `obs_id` adjacency.
- 
-	Any "orphan" A or B values are retained. E.g. if {A,B,A} are associated with
-	one text, the three values are reformatted into {{A,B}, A}.
-
-	Raises:
-		ValueError: obs_id need to be unique
-		ValueError: Match type need to be among "a", "b", "c", "t", "a + b", "a + b = c", "a + b + t = c", "a + b + t", "kw_all_a", nan
-		ValueError: There has to be at least one non-nan a/b/t/c value per row
-
-
-	Returns:
-		`DataFrame`: Table with all the same columns as Args `dt` except `match_type`
-
-		The rows are ordered by `text_id` and `obs_id`
-	"""
-
-	logger.info('Combine individual gleason components into gleason scores')
-	out = pd.DataFrame(columns=["text_id", "obs_id", "a", "b", "t","c"])
-
-	try:
-		if not dt.obs_id.is_unique:
-			print(dt[~dt.obs_id.duplicated(keep=False)])
-			raise ValueError('obs_id need to be unique')
-		if not dt.match_type.isin(["a", "b", "c", "t", "a + b", "a + b = c", "a + b + t = c", "a + b + t", "kw_all_a", np.nan]).all():
-			raise ValueError('Match type need to be among "a", "b", "c", "t", "a + b", "a + b = c", "a + b + t = c", "a + b + t", "kw_all_a", nan')
-		if not dt.loc[dt[['a','b','t','c']].notnull().sum(axis=1) == 0].empty:
-			raise ValueError('There has to be at least one non-nan a/b/t/c value per row')
-		# if not dt.a.isin([2,3,4,5, np.nan]).all():
-		# 	raise ValueError('Gleason A should be among 2,3,4,5,nan')
-		# if not dt.b.isin([2,3,4,5, np.nan]).all():
-		# 	raise ValueError('Gleason B should be among 2,3,4,5,nan')
-		# if not dt.t.isin([2,3,4,5, np.nan]).all():
-		# 	raise ValueError('Tertiary gleason should be among 2,3,4,5,nan')
-		# if not dt.c.isin([4,5,6,7,8,9,10,np.nan]).all():
-		# 	raise ValueError('Gleason C should be among 4,5,6,7,8,9,10, nan')
-	except Exception as e:
-		logger.exception(e)
-		raise
-
-	dt = dt.copy()
-	is_single_elem_match = dt[["match_type"]].isin(["a", "b", "t", "c"])
-	elem_dt = dt[is_single_elem_match["match_type"] == True].copy()
-	elem_dt = elem_dt.sort_values(by=['text_id', 'obs_id']).reset_index(drop = True) # not necessarily needed?
-
-	if (len(elem_dt) > 0):
-		# sequential observations have diff(obs_id) == 1, non-seq. have > ;
-		# latter cases are marked as the first observations in their own group of sequential observations
-		wh_first_in_seq_set = np.append(np.array([0]), elem_dt.where(elem_dt["obs_id"].diff().to_frame() > 1)["obs_id"].dropna().index.to_numpy())
-		wh_last_in_seq_set = np.append(wh_first_in_seq_set -1, elem_dt.shape[0] - 1)
-		wh_last_in_seq_set = wh_last_in_seq_set[wh_last_in_seq_set >= 0]
-		elem_dt[".__processing_grp"] = np.nan
-		# create temporary groups of observations
-		elem_dt.reset_index(inplace=True, drop=True)
-		for l in range(len(wh_first_in_seq_set)):
-			elem_dt.loc[(elem_dt.index >= wh_first_in_seq_set[l]) & (elem_dt.index <= wh_last_in_seq_set[l]), ".__processing_grp"] = l
-		
-		elem_dt[".__processing_grp"] = elem_dt.groupby(["text_id", ".__processing_grp"]).ngroup()
-		tmp = elem_dt.groupby(".__processing_grp", group_keys=False).apply(determine_element_combinations, include_groups=False)
-		tmp.reset_index(inplace=True, drop=True)
-		elem_dt.loc[:, ["grp", "grp_type"]] = tmp.loc[:, ["grp", "grp_type"]]
-		elem_dt[".__processing_grp"] = elem_dt.groupby(["grp", ".__processing_grp"]).ngroup()
-
-		def combine_groups(dt : pd.DataFrame) -> pd.DataFrame:
-			sub_dt = dt.copy().reset_index(drop=True)
-			a  = sub_dt[sub_dt["a"].notnull()]["a"].reset_index(drop=True)
-			b  = sub_dt[sub_dt["b"].notnull()]["b"].reset_index(drop=True)
-			t  = sub_dt[sub_dt["t"].notnull()]["t"].reset_index(drop=True)
-			c  = sub_dt[sub_dt["c"].notnull()]["c"].reset_index(drop=True)
-			n = max(len(a), len(b), len(t), len(c))
-			if (len(a) == 0):
-				a = pd.DataFrame(repeat(np.nan, n))
-			if (len(b) == 0):
-				b = pd.DataFrame(repeat(np.nan, n))
-			if (len(t) == 0):
-				t = pd.DataFrame(repeat(np.nan, n))
-			if (len(c) == 0):
-				c =  pd.DataFrame(repeat(np.nan, n))
-			values = pd.concat([a,b,t, c], axis = 1)
-			values.columns = ["a", "b", "t", "c"]
-			sub_dt = sub_dt[0:n]
-			sub_dt[['a','b','t','c']] = values
-			return sub_dt
-		elem_dt = elem_dt.groupby(".__processing_grp", group_keys = False).apply(combine_groups, include_groups=False)
-		elem_dt = elem_dt.sort_values(['text_id','obs_id'], ignore_index = True)
-	out = pd.concat([elem_dt, dt[~is_single_elem_match.match_type]], ignore_index = True)
-	out = out[['text_id', 'obs_id', 'a', 'b', 't', 'c', 'warning']]
-	out = out.sort_values(by=['text_id','obs_id'], ignore_index=True) # order by text_id and obs_id
-	return out
-
-
-# input_dt_example = pd.DataFrame({
-# 	"text_id": [1,1,2,2,3],
-# 	"obs_id": [1,2,3,4,5],
-# 	"match_type": ['a', 'b', 'a', 'b', 'a + b = c'],
-# 	"a": [4, np.nan, 5, np.nan, 4],
-# 	"b": [np.nan, 3, np.nan, 4, 4],
-# 	"c": [np.nan, np.nan, np.nan, np.nan, 8]		
-# })
-# print(typed_format_dt_to_standard_format_dt(input_dt_example))
-=======
-	return groups
->>>>>>> 629513c1
+	return groups